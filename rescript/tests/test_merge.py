--- conflicted
+++ resolved
@@ -118,12 +118,7 @@
 
     def test_merge_taxa_lca_rank_handle(self):
         result, = self.merge_taxa(
-<<<<<<< HEAD
-            [self.s1, self.s2, self.s3], 'lca',
-            rank_handle_regex='^[kpcofgs]__')
-=======
             [self.s1, self.s2, self.s3], 'lca')
->>>>>>> 81f27025
         exp = pd.DataFrame({'Taxon': {
             '2562091': 'Bacteria;Actinobacteria;Acidimicrobiia;'
                        'Acidimicrobiales',
@@ -142,10 +137,6 @@
     def test_merge_taxa_lca_rank_handle_plus_new_rank_handle(self):
         result, = self.merge_taxa(
             [self.s1, self.s2, self.s3], 'lca',
-<<<<<<< HEAD
-            rank_handle_regex='^[kpcofgs]__',
-=======
->>>>>>> 81f27025
             new_rank_handle='greengenes')
         exp = pd.DataFrame({'Taxon': {
             '2562091': 'k__Bacteria;p__Actinobacteria;c__Acidimicrobiia;'
@@ -199,12 +190,7 @@
 
     def test_merge_taxa_len_rank_handle(self):
         result, = self.merge_taxa(
-<<<<<<< HEAD
-            [self.m1, self.m2, self.m3], 'len',
-            rank_handle_regex='^[kpcofgs]__')
-=======
             [self.m1, self.m2, self.m3], 'len')
->>>>>>> 81f27025
         exp = pd.DataFrame({
             'Taxon': {
                 '2562091': 'Bacteria;Actinobacteria;Acidimicrobiia;'
@@ -236,10 +222,6 @@
     def test_merge_taxa_len_rank_handle_plus_new_rank_handle(self):
         result, = self.merge_taxa(
             [self.m1, self.m2, self.m3], 'len',
-<<<<<<< HEAD
-            rank_handle_regex='^[kpcofgs]__',
-=======
->>>>>>> 81f27025
             new_rank_handle='greengenes')
         exp = pd.DataFrame({
             'Taxon': {
